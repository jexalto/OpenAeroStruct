from __future__ import print_function, division
import numpy as np

from openmdao.api import ExplicitComponent


class Weight(ExplicitComponent):
    """ Compute total weight and center-of-gravity location of the spar elements.

    parameters
    ----------
    A[ny-1] : numpy array
        Areas for each FEM element.
    nodes[ny, 3] : numpy array
        Flattened array with coordinates for each FEM node.

    Returns
    -------
    structural_weight : float
        Weight of the structural spar.
    elmenet_weight[ny-1] : float
<<<<<<< HEAD
        weight of each elemnet 
=======
        weight of each elemnet
>>>>>>> 58d3e9e3

    """

    def initialize(self):
        self.options.declare('surface', types=dict)

    def setup(self):
        self.surface = surface = self.options['surface']

        self.ny = surface['num_y']

        self.add_input('A', val=np.ones((self.ny - 1)), units='m**2')
        self.add_input('nodes', val=np.zeros((self.ny, 3)), units='m')
        self.add_input('load_factor', val=1.)
<<<<<<< HEAD
        
=======

>>>>>>> 58d3e9e3
        self.add_output('structural_weight', val=0., units='N')
        self.add_output('element_weights', val=np.zeros((self.ny-1)), units='N')

        self.declare_partials('structural_weight', ['A','nodes','load_factor'])

<<<<<<< HEAD
        
=======

>>>>>>> 58d3e9e3
        self.declare_partials('element_weights', 'load_factor')
        row_col = np.arange(self.ny-1, dtype=int)
        self.declare_partials('element_weights','A', rows=row_col, cols=row_col)
        ny = self.ny
        dimensions = 3
        rows=np.empty((dimensions*2*(ny-1)))
        cols=np.empty((dimensions*2*(ny-1)))
        for i in range (ny-1):
            rows[i*dimensions*2:(i+1)*dimensions*2] = i
            cols[i*dimensions*2:(i+1)*dimensions*2] = np.linspace(i*dimensions,i*dimensions+(dimensions*2-1),dimensions*2)
<<<<<<< HEAD
        print('rows',rows)
        print('cols',cols)
        self.declare_partials('element_weights','nodes', rows=rows, cols=cols)
        
        #self.set_check_partial_options('*', method='cs', step=1e-40)
=======
        self.declare_partials('element_weights','nodes', rows=rows, cols=cols)

        self.set_check_partial_options('*', method='cs', step=1e-40)
>>>>>>> 58d3e9e3

    def compute(self, inputs, outputs):
        A = inputs['A']
        nodes = inputs['nodes']
        mrho = self.surface['mrho']
        wwr = self.surface['wing_weight_ratio']
        lf = inputs['load_factor']

        # Calculate the volume and weight of the structure
<<<<<<< HEAD
        element_volumes = np.linalg.norm(nodes[1:, :] - nodes[:-1, :], axis=1) * A
=======
        # element_volumes = np.linalg.norm(nodes[1:, :] - nodes[:-1, :], axis=1) * A
        #JSG: np.linalg.norm is not complex-safe, so implemeting this a different way
        tmp = nodes[1:, :] - nodes[:-1, :]
        element_volumes = np.sqrt(np.sum(tmp**2, axis=1)) * A

>>>>>>> 58d3e9e3
        # nodes[1:, :] - nodes[:-1, :] this is the delta array of the differents between the points
        element_weights = element_volumes * mrho * 9.81 * wwr * lf
        weight = np.sum(element_weights)

        # If the tube is symmetric, double the computed weight and set the
        # y-location of the cg to 0, at the symmetry plane
        if self.surface['symmetry']:
            weight *= 2.

        #outputs['structural_weight'] = weight
        outputs['structural_weight'] = weight
        outputs['element_weights'] = element_weights

    def compute_partials(self, inputs, partials):

        A = inputs['A']
        nodes = inputs['nodes']
        mrho = self.surface['mrho']
        wwr = self.surface['wing_weight_ratio']
        ny = self.ny
        lf = inputs['load_factor']

        # Calculate the volume and weight of the structure
        const0 = nodes[1:, :] - nodes[:-1, :]
<<<<<<< HEAD
        print('cost0',const0)
        const1 = np.linalg.norm(const0, axis=1)
        print('const1',const1)
        print('A',A)
        element_volumes = const1 * A
        print('element_volumes',element_volumes)
        volume = np.sum(element_volumes)
        const2 = mrho * 9.81 * wwr * lf
        print('const2',const2)
=======
        const1 = np.linalg.norm(const0, axis=1)
        element_volumes = const1 * A
        volume = np.sum(element_volumes)
        const2 = mrho * 9.81 * wwr * lf
>>>>>>> 58d3e9e3
        weight = volume * const2

        # First we will solve for dweight_dA
        # Calculate the volume and weight of the total structure
        norms = const1.reshape(1, -1)

        # Multiply by the material density and force of gravity
        dweight_dA = norms * const2

        # Account for symmetry
        if self.surface['symmetry']:
            dweight_dA *= 2.

        # Save the result to the jacobian dictionary
        partials['structural_weight', 'A'] = dweight_dA

        # Next, we will compute the derivative of weight wrt nodes.
        # Here we're using results from AD to compute the derivative
        # Initialize the reverse seeds.
        nodesb = np.zeros(nodes.shape)
        tempb = (const0) * (A / norms).reshape(-1, 1)
        nodesb[1:, :] += tempb
        nodesb[:-1, :] -= tempb

        # Apply the multipliers for material properties and symmetry
        nodesb *= mrho * 9.81 * wwr * lf

        if self.surface['symmetry']:
            nodesb *= 2.
            partials['structural_weight', 'load_factor'] = weight * 2
        else:
            partials['structural_weight', 'load_factor'] = weight

        # Store the flattened array in the jacobian dictionary
        partials['structural_weight', 'nodes'] = nodesb.reshape(1, -1)
<<<<<<< HEAD
        
        # Element_weight Partials
        partials['element_weights','A'] = const1 * const2
        partials['element_weights','load_factor'] = const1 * A * mrho * 9.81 * wwr
        
        precalc = np.sum(np.power(const0,2),axis=1)
        print('precalc',precalc)
        d__dprecalc = 0.5 * precalc**(-.5)
        print('d__dprecalc',d__dprecalc)
        
        dimensions = 3
        for i in range(ny-1):
            first_part = const0[i,:] * d__dprecalc[i] * 2 * (-1) * A[i] * const2 
            second_part = const0[i,:] * d__dprecalc[i] * 2 * A[i] * const2
            partials['element_weights', 'nodes'][i*dimensions*2:(i+1)*dimensions*2] = np.append(first_part,second_part)
            
        #dew__dprecalc = 
        
        
        
=======

        # Element_weight Partials
        partials['element_weights','A'] = const1 * const2
        partials['element_weights','load_factor'] = const1 * A * mrho * 9.81 * wwr

        precalc = np.sum(np.power(const0,2),axis=1)
        d__dprecalc = 0.5 * precalc**(-.5)

        dimensions = 3
        for i in range(ny-1):
            first_part = const0[i,:] * d__dprecalc[i] * 2 * (-1) * A[i] * const2
            second_part = const0[i,:] * d__dprecalc[i] * 2 * A[i] * const2
            partials['element_weights', 'nodes'][i*dimensions*2:(i+1)*dimensions*2] = np.append(first_part,second_part)

        #dew__dprecalc =


>>>>>>> 58d3e9e3
<|MERGE_RESOLUTION|>--- conflicted
+++ resolved
@@ -19,11 +19,7 @@
     structural_weight : float
         Weight of the structural spar.
     elmenet_weight[ny-1] : float
-<<<<<<< HEAD
-        weight of each elemnet 
-=======
         weight of each elemnet
->>>>>>> 58d3e9e3
 
     """
 
@@ -38,21 +34,13 @@
         self.add_input('A', val=np.ones((self.ny - 1)), units='m**2')
         self.add_input('nodes', val=np.zeros((self.ny, 3)), units='m')
         self.add_input('load_factor', val=1.)
-<<<<<<< HEAD
-        
-=======
 
->>>>>>> 58d3e9e3
         self.add_output('structural_weight', val=0., units='N')
         self.add_output('element_weights', val=np.zeros((self.ny-1)), units='N')
 
         self.declare_partials('structural_weight', ['A','nodes','load_factor'])
 
-<<<<<<< HEAD
-        
-=======
 
->>>>>>> 58d3e9e3
         self.declare_partials('element_weights', 'load_factor')
         row_col = np.arange(self.ny-1, dtype=int)
         self.declare_partials('element_weights','A', rows=row_col, cols=row_col)
@@ -63,17 +51,9 @@
         for i in range (ny-1):
             rows[i*dimensions*2:(i+1)*dimensions*2] = i
             cols[i*dimensions*2:(i+1)*dimensions*2] = np.linspace(i*dimensions,i*dimensions+(dimensions*2-1),dimensions*2)
-<<<<<<< HEAD
-        print('rows',rows)
-        print('cols',cols)
-        self.declare_partials('element_weights','nodes', rows=rows, cols=cols)
-        
-        #self.set_check_partial_options('*', method='cs', step=1e-40)
-=======
         self.declare_partials('element_weights','nodes', rows=rows, cols=cols)
 
         self.set_check_partial_options('*', method='cs', step=1e-40)
->>>>>>> 58d3e9e3
 
     def compute(self, inputs, outputs):
         A = inputs['A']
@@ -83,15 +63,11 @@
         lf = inputs['load_factor']
 
         # Calculate the volume and weight of the structure
-<<<<<<< HEAD
-        element_volumes = np.linalg.norm(nodes[1:, :] - nodes[:-1, :], axis=1) * A
-=======
         # element_volumes = np.linalg.norm(nodes[1:, :] - nodes[:-1, :], axis=1) * A
         #JSG: np.linalg.norm is not complex-safe, so implemeting this a different way
         tmp = nodes[1:, :] - nodes[:-1, :]
         element_volumes = np.sqrt(np.sum(tmp**2, axis=1)) * A
 
->>>>>>> 58d3e9e3
         # nodes[1:, :] - nodes[:-1, :] this is the delta array of the differents between the points
         element_weights = element_volumes * mrho * 9.81 * wwr * lf
         weight = np.sum(element_weights)
@@ -116,22 +92,10 @@
 
         # Calculate the volume and weight of the structure
         const0 = nodes[1:, :] - nodes[:-1, :]
-<<<<<<< HEAD
-        print('cost0',const0)
-        const1 = np.linalg.norm(const0, axis=1)
-        print('const1',const1)
-        print('A',A)
-        element_volumes = const1 * A
-        print('element_volumes',element_volumes)
-        volume = np.sum(element_volumes)
-        const2 = mrho * 9.81 * wwr * lf
-        print('const2',const2)
-=======
         const1 = np.linalg.norm(const0, axis=1)
         element_volumes = const1 * A
         volume = np.sum(element_volumes)
         const2 = mrho * 9.81 * wwr * lf
->>>>>>> 58d3e9e3
         weight = volume * const2
 
         # First we will solve for dweight_dA
@@ -167,28 +131,6 @@
 
         # Store the flattened array in the jacobian dictionary
         partials['structural_weight', 'nodes'] = nodesb.reshape(1, -1)
-<<<<<<< HEAD
-        
-        # Element_weight Partials
-        partials['element_weights','A'] = const1 * const2
-        partials['element_weights','load_factor'] = const1 * A * mrho * 9.81 * wwr
-        
-        precalc = np.sum(np.power(const0,2),axis=1)
-        print('precalc',precalc)
-        d__dprecalc = 0.5 * precalc**(-.5)
-        print('d__dprecalc',d__dprecalc)
-        
-        dimensions = 3
-        for i in range(ny-1):
-            first_part = const0[i,:] * d__dprecalc[i] * 2 * (-1) * A[i] * const2 
-            second_part = const0[i,:] * d__dprecalc[i] * 2 * A[i] * const2
-            partials['element_weights', 'nodes'][i*dimensions*2:(i+1)*dimensions*2] = np.append(first_part,second_part)
-            
-        #dew__dprecalc = 
-        
-        
-        
-=======
 
         # Element_weight Partials
         partials['element_weights','A'] = const1 * const2
@@ -206,4 +148,3 @@
         #dew__dprecalc =
 
 
->>>>>>> 58d3e9e3
